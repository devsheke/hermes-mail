--- conflicted
+++ resolved
@@ -358,23 +358,12 @@
                 }
 
                 if let Some(plain) = sender_map.plain.as_ref() {
-<<<<<<< HEAD
-                    sender.plain.clone_from(plain);
-=======
                     sender.plain.clone_from(plain)
->>>>>>> eff85ef2
                 }
 
                 if let Some(html) = sender_map.html.as_ref() {
                     sender.html = Some(html.to_path_buf())
                 }
-<<<<<<< HEAD
-
-                if let Some(rr) = sender_map.read_receipts.as_ref() {
-                    sender.read_receipt = Some(rr.to_string())
-                }
-=======
->>>>>>> eff85ef2
             }
             senders.push(sender);
         }
